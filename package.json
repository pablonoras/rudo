--- conflicted
+++ resolved
@@ -10,9 +10,6 @@
     "preview": "vite preview"
   },
   "dependencies": {
-<<<<<<< HEAD
-    "@supabase/supabase-js": "^2.39.7",
-=======
     "@dnd-kit/core": "^6.1.0",
     "@dnd-kit/modifiers": "^7.0.0",
     "@dnd-kit/sortable": "^8.0.0",
@@ -20,7 +17,6 @@
     "@supabase/supabase-js": "^2.39.7",
     "clsx": "^2.1.0",
     "date-fns": "^3.3.1",
->>>>>>> 03da5db5
     "lucide-react": "^0.344.0",
     "react": "^18.3.1",
     "react-dom": "^18.3.1",
